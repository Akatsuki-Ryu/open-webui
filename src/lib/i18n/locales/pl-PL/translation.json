--- conflicted
+++ resolved
@@ -179,11 +179,8 @@
 	"Fingerprint spoofing detected: Unable to use initials as avatar. Defaulting to default profile image.": "Wykryto podszywanie się pod odcisk palca: Nie można używać inicjałów jako awatara. Przechodzenie do domyślnego obrazu profilowego.",
 	"Fluidly stream large external response chunks": "",
 	"Focus chat input": "Skoncentruj na czacie",
-<<<<<<< HEAD
 	"Followed instructions perfectly": "",
-=======
 	"Fluidly stream large external response chunks": "Płynnie przesyłaj strumieniowo duże fragmenty odpowiedzi zewnętrznych",
->>>>>>> ffc91ba6
 	"Format your variables using square brackets like this:": "Formatuj swoje zmienne, używając nawiasów kwadratowych, np.",
 	"From (Base Model)": "Z (Model Podstawowy)",
 	"Full Screen Mode": "Tryb pełnoekranowy",
